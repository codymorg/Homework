<<<<<<< HEAD
/* Start Header -------------------------------------------------------
Copyright (C) 2019 DigiPen Institute of Technology.
Reproduction or disclosure of this file or its contents without the prior written
consent of DigiPen Institute of Technology is prohibited.

Purpose :   Instructions on how to use this software
Language:   C++ Visual Studio
Platform:   Windows 10
Project :   cody.morgan_CS300_1
Author  :   Cody Morgan  ID: 180001017
Date  :   4 OCT 2019
End Header --------------------------------------------------------*/

#define MAX_LIGHTS 16
=======
/******************************************************************************
  Project : load, display and manipulate a 3D object
  Name    : Cody Morgan
  Date    : 16 DEC 2019
******************************************************************************/
>>>>>>> 1d9f662f

#include "ShaderManagement.h"
#include <GL/glew.h>
#include <GLFW/glfw3.h>
#include <glm/gtc/matrix_transform.hpp>
#include <glm/gtc/type_ptr.hpp>
  using glm::vec3;
  using glm::vec4;
#include <iostream>
  using std::cout;
#include <fstream>
  using std::ifstream;
#include <string>
  using std::string;
#include <vector>
  using std::vector;

#include "imGui/imgui.h"
#include "imGui/imgui_impl_glfw.h"
#include "imGui/imgui_impl_opengl3.h"

#include "ObjectManager.h"
#include "ShaderManager.h"
#include "Camera.h"
#include "Common.h"
#include "Light.h"

<<<<<<< HEAD
// scene relates
static vector<Object*> objects;
static vector<Light> lights;
static Camera* camera;
static Camera* reflCamera;

// common vectors
static vec3 up(0, 1, 0);
static vec3 right(1, 0, 0);
static vec3 down(0, -1, 0);
static vec3 left(-1, 0, 0);
static vec3 back(0, 0, -1);
static vec3 forward(0, 0, 1);
static vec3 zero(0, 0, 0);

// gui related
static int selectedObject = 0;
static int selectedModel = 0;
static int selectedLight = 0;
static float selectedColor[3];
static int selectedShader = 0;
static int ballCount = 4;
static int circleRadius = 4;
static int selectedType = 0;
static int selectedSpotAngles[2]; // degrees
static float selectedDirection[2];
static int selectedScene = 0;
static int currentScene = 0;
static int currentProjector = 0;


// object relates
static ShaderManager shaderManager;
static MaterialManager* materials;
=======
// managers and static variables
static ObjectManager* objectMgr = nullptr;
static ShaderManager* shaderMgr = nullptr;
static Camera* camera = nullptr;
static bool pauseSimulation = false;
static bool pauseModel = true;
static int selectedModel = 0;
static int currentDisplayMode = 0;
>>>>>>> 1d9f662f


/////***** Window and OpenGL Management *****/////


bool WindowInit(int width, int height, int major, int minor, GLFWwindow** window)
{
  GLenum error = glfwInit();
  if (error == GLFW_FALSE)
  {
    char buffer[256];
    glfwGetError((const char**)buffer);
    return getchar();
  }

  // instance the window
  *window = glfwCreateWindow(width, height, "CS350 Assignment 1 Cody Morgan", NULL, NULL);
  glfwWindowHint(GLFW_SAMPLES, 1); // change for anti-aliasing
  glfwWindowHint(GLFW_CONTEXT_VERSION_MAJOR, major);
  glfwWindowHint(GLFW_CONTEXT_VERSION_MINOR, minor);
  glfwWindowHint(GLFW_OPENGL_PROFILE, GLFW_OPENGL_CORE_PROFILE);

  // create the window obj
  if (*window == NULL)
  {
    std::cout << "Failed to create GLFW window" << std::endl;
    glfwTerminate();
    return false;
  }
  glfwMakeContextCurrent(*window);

  error = glewInit();
  if (error)
  {
    cout << glewGetErrorString(error);
    return getchar();
  }
  glViewport(0, 0, width, height);

  // window is gtg
  return true;
}

/******************************************************************************
  brief : cleans up program

******************************************************************************/
void Terminate()
{
  glfwTerminate();

  ImGui_ImplOpenGL3_Shutdown();
  ImGui_ImplGlfw_Shutdown();
  ImGui::DestroyContext();

  delete materials;
}

/******************************************************************************
<<<<<<< HEAD
  brief : process all keyboard input

  input : window - window handle

******************************************************************************/
void ProcessInput(GLFWwindow* window)
{
  if (glfwGetKey(window, GLFW_KEY_ESCAPE) == GLFW_PRESS)
    glfwSetWindowShouldClose(window, true);

  static bool Wdown = false;
    float moveStr = 0.1f;
    if (glfwGetKey(window, GLFW_KEY_W) == GLFW_RELEASE && Wdown)
    {
      Wdown = false;
      camera->rotate(90, right);
    }
    if (glfwGetKey(window, GLFW_KEY_W) == GLFW_PRESS)
    {
      Wdown = true;
    }
    if (glfwGetKey(window, GLFW_KEY_D) == GLFW_PRESS)
    {
      objects[FindObject("skybox")]->translate(moveStr * right);
    }
    if (glfwGetKey(window, GLFW_KEY_A) == GLFW_PRESS)
    {
      objects[FindObject("skybox")]->translate(moveStr * left);
    }
    if (glfwGetKey(window, GLFW_KEY_S) == GLFW_PRESS)
    {
      objects[FindObject("skybox")]->translate(moveStr * down);
    }
    if (glfwGetKey(window, GLFW_KEY_E) == GLFW_PRESS)
    {
      objects[FindObject("skybox")]->translate(moveStr * back);
    }
    if (glfwGetKey(window, GLFW_KEY_Q) == GLFW_PRESS)
    {
      objects[FindObject("skybox")]->translate(moveStr * forward);
    }
    if (glfwGetKey(window, GLFW_KEY_R) == GLFW_PRESS)
    {
      objects[selectedObject]->spin(.5, up);
    }

    float cameraScale = 0.1;
    if (glfwGetKey(window, GLFW_KEY_UP) == GLFW_PRESS)
    {
    camera->translate(cameraScale * forward);
    }
    if (glfwGetKey(window, GLFW_KEY_RIGHT) == GLFW_PRESS)
    {
    camera->translate(cameraScale * left);
    }
    if (glfwGetKey(window, GLFW_KEY_DOWN) == GLFW_PRESS)
    {
    camera->translate(cameraScale * back);
    }
    if (glfwGetKey(window, GLFW_KEY_LEFT) == GLFW_PRESS)
    {
    camera->translate(cameraScale * right);
    }
    if (glfwGetKey(window, GLFW_KEY_PAGE_UP) == GLFW_PRESS)
    {
    camera->translate(cameraScale * down);
    }
    if (glfwGetKey(window, GLFW_KEY_PAGE_DOWN) == GLFW_PRESS)
    {
    camera->translate(cameraScale * up);
    }
}


/******************************************************************************
=======
>>>>>>> 1d9f662f
  brief : error callback

******************************************************************************/
void GLAPIENTRY MessageCallback(GLenum source,
  GLenum type,
  GLuint id,
  GLenum severity,
  GLsizei length,
  const GLchar* message,
  const void* userParam)
{
#ifndef DEBUG_SEVERITY_HIGH
#define DEBUG_SEVERITY_HIGH            0x9146
#define DEBUG_SEVERITY_MEDIUM          0x9147
#define DEBUG_SEVERITY_LOW             0x9148
#define DEBUG_SEVERITY_NOTIFICATION    0x826B
#define DEBUG_TYPE_ERROR               0x824C
#define DEBUG_TYPE_DEPRECATED_BEHAVIOR 0x824D
#define DEBUG_TYPE_UNDEFINED_BEHAVIOR  0x824E
#define DEBUG_TYPE_PORTABILITY         0x824F
#define DEBUG_TYPE_PERFORMANCE         0x8250
#define DEBUG_TYPE_OTHER               0x8251
#define DEBUG_TYPE_MARKER              0x8268
#endif

  if (severity != DEBUG_SEVERITY_NOTIFICATION)
  {
    string debugTypes[] =
    {
      "DEBUG_TYPE_ERROR",
      "DEBUG_TYPE_DEPRECATED_BEHAVIOR",
      "DEBUG_TYPE_UNDEFINED_BEHAVIOR",
      "DEBUG_TYPE_PORTABILITY",
      "DEBUG_TYPE_PERFORMANCE",
      "DEBUG_TYPE_OTHER",
      "DEBUG_TYPE_MARKER"
    };
    string severityTypes[] =
    {
      "HIGH",
      "MEDIUM",
      "LOW"
    };

    string typeString = debugTypes[(type - DEBUG_TYPE_ERROR) % 7];
    string severityString = severityTypes[(severity - DEBUG_SEVERITY_HIGH) % 3];

    fprintf(stderr, "Error\n   Severity: %s   Type: %s\n   \n   %s\n\n", severityString.c_str(), typeString.c_str(), message);
  }
}

<<<<<<< HEAD

void Render(GLFWwindow* window, Camera& camera)
{
  glClearColor(0.2f, 0.3f, 0.3f, 1.0f);
  glClear(GL_COLOR_BUFFER_BIT | GL_DEPTH_BUFFER_BIT);

  // draw the skybox
  Skybox* skybox = dynamic_cast<Skybox*>(objects[2]);
  if (skybox != nullptr)
  {
    glUseProgram(skybox->shaderProgram_);

    glDisable(GL_DEPTH_TEST);

    int textureNumber = 0;
    for (Texture& thisTexture : skybox->textures)
    {
      glBindTexture(GL_TEXTURE_2D, thisTexture.getTBO());
      glActiveTexture(GL_TEXTURE0 + textureNumber);
      glUniform1i(skybox->hasTextureLoc, 1);
      glUniform1i(thisTexture.texSamplerLoc, textureNumber);
      if (textureNumber >= 2)
      break;
      textureNumber++;
    }
    objects[2]->draw();

    glEnable(GL_DEPTH_TEST);
    glUseProgram(0);
  }
  // lights update
  glUseProgram(lights[0].getShader());
  int t = shaderManager.getCurrentBound();
  GetLightManager()->updateUBO(lights);
  for (Light& light : lights)
  {
    light.update();
  }
  
  camera.update(shaderManager);
  return; //TODO(DEBUG)
  // objects
  for (int i = objects.size()-2; i >= 0; i--)
  {
    Object* object = objects[i];
    glUseProgram(object->shaderProgram_);
    materials->updateUBO(object->material);

    //textured
    if (object->texture.isValid)
    {
      glActiveTexture(GL_TEXTURE0);
      glBindTexture(GL_TEXTURE_2D, object->texture.getTBO());
      glUniform1i(object->hasTextureLoc, 1);
      glUniform1i(object->texture.texSamplerLoc, 0);
    }

    // reflections 
    else if (object->reflTextures[0].isValid)
    {
      int textureNumber = 0;
      for (Texture& reflTex : object->reflTextures)
      {
        glActiveTexture(GL_TEXTURE0 + textureNumber);
        glBindTexture(GL_TEXTURE_2D, reflTex.getTBO());
        glUniform1i(object->hasTextureLoc, 1);
        glUniform1i(reflTex.texSamplerLoc, textureNumber);
        textureNumber++;
      }
        object->draw();
    }
    // turn off texturing stuff in shaders
    else
    {
      glUniform1i(object->hasTextureLoc, 0);
    }

    object->draw();
    //glUniform1i(object->texture.texSamplerLoc, 0);
    
  }

  glUseProgram(0);
}



// this must be before Render because this generates the textures that render wil then draw
void RenderRefl(GLFWwindow* window)
{
  Object* model = objects[FindObject("model")];
  model->reflTextures[0].isValid = false; // we're setting this so that the textures are not drawn before they're ready
  model->captureReflection();

  //                   bk  dn     ft   lt  rt   up
  float rotation[] = { 0,  90,    180, 90, -90, -90 };
  vec3 axis[] =      { up, right, up,  up, up,  right };


  // generate the textures
  for (size_t i = 0; i < _countof(rotation); i++)
  {
    // move to center of model
    reflCamera->rotate(rotation[i], axis[i]);

    //snap a pic to ith texture
    glActiveTexture(GL_TEXTURE0 + i);
    glBindTexture(GL_TEXTURE_2D, GL_TEXTURE0 + i);
    glFramebufferTexture2D(GL_FRAMEBUFFER, GL_COLOR_ATTACHMENT0, GL_TEXTURE_2D, model->reflTextures[i].tbo_, 0);
    Render(window, *reflCamera);

    // reset camera
    reflCamera->rotate(-rotation[i], axis[i]);
    reflCamera->reset();
  }
  model->endCapture();


  model->reflTextures[0].isValid = true; // ready for Render
}

void GenerateLightRing()
{
  lights.clear();
  int phongLightingSP = shaderManager.getShader(ShaderType::PhongLighting);
  for (int i = 0; i < ballCount; i++)
  {
    Light light(phongLightingSP, phongLightingSP, "light");
    light.emitter.loadSphere(0.5, 30);
    light.translate(vec3(circleRadius * glm::cos(glm::radians(360.0f / ballCount * i)), 0, circleRadius * glm::sin(glm::radians(360.0f / ballCount * i))));
    light.emitter.orbitRadius = circleRadius;
    light.lightData.emissive = glm::vec4(0.1);
    light.lightData.ambient = glm::vec4(0.1);
    vec3 color;
    color.x = float(i) / ballCount;
    color.y = float(ballCount - i) / ballCount;
    light.lightData.attenuation = vec3(0.1);

    lights.push_back(light);
    lights.back().lightData.number = int(lights.size());
  }

}

void LoadScene0()
{
  GenerateLightRing();
}
void LoadScene1()
{
  for (Light& light : lights)
  {
    vec3 randColor = vec3((rand() % 99 + 1) / 100.0f, (rand() % 99 + 1) / 100.0f, (rand() % 99 + 1) / 100.0f);
    light.setColor(randColor);
    light.lightData.type = 2;
    light.lightData.direction = vec3(0, 0, -1);
  }
}
void LoadScene2()
{
  for (Light& light : lights)
  {
    vec3 randColor = vec3((rand() % 99 + 1) / 100.0f, (rand() % 99 + 1) / 100.0f, (rand() % 99 + 1) / 100.0f);
    light.setColor(randColor);
    light.lightData.type = rand() % 3;
    light.lightData.direction = vec3(0, 0, -1);
  }
}

typedef void(*Scenario)();
Scenario scenes[] =
{
  LoadScene0,
  LoadScene1,
  LoadScene2
};

void GenerateScene(ShaderManager& shaderManager)
{
  int phongLightingSP = shaderManager.getShader(ShaderType::PhongLighting);
  int phongShadingSP = shaderManager.getShader(ShaderType::PhongShading);
  int reflShadingSP = shaderManager.getShader(ShaderType::Reflection);
  
  // generate out God object
  Object* center = new Object(reflShadingSP, "OBJ model");
  center->loadOBJ("Common/models/sphere.obj");
  center->material.diffuse = vec3(.9f);
  center->material.ambient = vec3(6/256.0f);
  center->genFaceNormals();
  center->loadTexture("Common/textures/metalRoofDiff.png", "Common/textures/metalRoof.png");
  //center->initFrameBuffer();
  objects.push_back(center);

  // generate a bunch of lights
  GenerateLightRing();
  
  // keep the orbit tracker
  Object* circle = new Object(phongLightingSP, "circle");
  circle->loadcircle(circleRadius, 45);
  circle->material.diffuse = vec3(1);
  circle->material.ambient = vec3(1);
  objects.push_back(circle);

  // skybox
  Skybox* skybox = new Skybox(shaderManager.getShader(ShaderType::Skybox),"Common/textures/skybox/");
  skybox->material.diffuse = vec3(.9f);
  skybox->material.ambient = vec3(6 / 256.0f);
  skybox->genFaceNormals();
  objects.push_back(skybox);
=======
void Window_size_callback(GLFWwindow* window, int width, int height)
{
  int display_w, display_h;
  glfwGetFramebufferSize(window, &display_w, &display_h);
  glViewport(0, 0, display_w, display_h);
}


/////***** Scene Management *****/////
>>>>>>> 1d9f662f


void SceneSetup()
{
  Object* obj = objectMgr->addObject("model");
  obj->setShader(ShaderType::Deferred);
  obj->loadOBJ("Common/models/4sphere.obj");

<<<<<<< HEAD
=======
  Object* obj2 = objectMgr->addLight("light");
  obj2->translate(right * 3.0f);
>>>>>>> 1d9f662f
}

void SceneUpdate()
{
<<<<<<< HEAD
  for (Object* obj : objects)
  {
    delete obj;
  }
  lights.clear();
  objects.clear();
  camera->reset();
=======
  // dont update invalid object managers
  if (!objectMgr->isValid() || pauseSimulation)
    return;

  if(pauseModel == true)
    objectMgr->getFirstObjectByName("model")->rotate(1);
  objectMgr->getFirstObjectByName("light")->rotate(-1, left * 3.0f);
>>>>>>> 1d9f662f
}

void SceneShutdown()
{
<<<<<<< HEAD
  for (int i = 0; i < objects.size(); i++)
  {
    if (objects[i]->name.find(name) != string::npos)
    {
      return i;
    }
  }

  return -1;
=======
  objectMgr->removeAllObjects();
>>>>>>> 1d9f662f
}

/////***** GUI Management *****/////


void InitGUI(GLFWwindow* window)
{
  // GL state setting
#ifdef _DEBUG
  glEnable(GL_DEBUG_OUTPUT);
  glDebugMessageCallback(MessageCallback, 0);
#endif
  glEnable(GL_CULL_FACE);
  glCullFace(GL_BACK);
  glEnable(GL_DEPTH_TEST);
  
  // context 
  IMGUI_CHECKVERSION();
  ImGui::CreateContext();
  ImGuiIO& io = ImGui::GetIO();

  // open GL
  ImGui_ImplGlfw_InitForOpenGL(window, true);
  ImGui_ImplOpenGL3_Init();

  // setup stuff
  ImGui::StyleColorsDark();
}

void ProcessInput(GLFWwindow* window)
{
  if (glfwGetKey(window, GLFW_KEY_ESCAPE) == GLFW_PRESS)
    glfwSetWindowShouldClose(window, true);

  // camera movement
  float speed = 0.1f;
  if (glfwGetKey(window, GLFW_KEY_W) == GLFW_PRESS)
    camera->translate(forward * speed);
  if (glfwGetKey(window, GLFW_KEY_A) == GLFW_PRESS)
    camera->translate(right * speed);
  if (glfwGetKey(window, GLFW_KEY_S) == GLFW_PRESS)
    camera->translate(back * speed);
  if (glfwGetKey(window, GLFW_KEY_D) == GLFW_PRESS)
    camera->translate(left * speed);
  if (glfwGetKey(window, GLFW_KEY_Q) == GLFW_PRESS)
    camera->translate(up * speed);
  if (glfwGetKey(window, GLFW_KEY_E) == GLFW_PRESS)
    camera->translate(down * speed);
  
  // simulation states
  if (glfwGetKey(window, GLFW_KEY_SPACE) == GLFW_PRESS)
    pauseSimulation = true;
  if (glfwGetKey(window, GLFW_KEY_SPACE) == GLFW_RELEASE)
    pauseSimulation = false;
  if (glfwGetKey(window, GLFW_KEY_R) == GLFW_PRESS)
    pauseModel = true;
  if (glfwGetKey(window, GLFW_KEY_R) == GLFW_RELEASE)
    pauseModel = false;
}

void UpdateGUI()
{
  // allowed models
  const std::vector<const char*> modelNames =
  {
    "4Sphere",
    "bunny",
    "cube2",
    "sphere",
  };

  // differed visualization targets
  const std::vector<const char*> displayNames =
  {
    "Phong Illumination",
    "View Position",
    "Normal",
    "Diffuse",
    "Specular",
  };

<<<<<<< HEAD
  const char* shaders[] =
  {
    "PhongLighting",
    "PhongShading",
    "PhongBlinn"
  };

  const char* lightType[] =
  {
    "Point",
    "Directional",
    "Spot"
  };

  const char* projectorTypes[] =
  {
	"Cubic",
	"Spherical",
	"Cylindrical",
  };
=======
  // get all current state data
  int& objectIndex = objectMgr->selectedObject;
  Object* selectedObject = objectMgr->getSelected();
  Light* selectedLight = dynamic_cast<Light*>(selectedObject);

  // dont use any GUI if there are no objects
  if (!selectedObject)
  {
    ImGui_ImplOpenGL3_NewFrame();
    ImGui_ImplGlfw_NewFrame();
    ImGui::NewFrame();
    ImGui::Begin("ERROR - THERE ARE NO OBJECTS");
    ImGui::Text("Application average %.3f ms/frame (%.1f FPS)", 1000.0f / ImGui::GetIO().Framerate, ImGui::GetIO().Framerate);
    ImGui::End();
    return;
  }

  vec3 currentPosition = selectedObject->getWorldPosition();
>>>>>>> 1d9f662f

  // Start the Dear ImGui frame
  ImGui_ImplOpenGL3_NewFrame();
  ImGui_ImplGlfw_NewFrame();
  ImGui::NewFrame();

<<<<<<< HEAD
  ImGui::Begin("Welcome to CS300 Assignment 2!");

  // normal stuff
  ImGui::Text("Application average %.3f ms/frame (%.1f FPS)", 1000.0f / ImGui::GetIO().Framerate, ImGui::GetIO().Framerate);
  ImGui::Text("Selected Object");
  ImGui::SliderInt(objects[selectedObject]->name.c_str(), &selectedObject, 0, objects.size() - 1);
  ImGui::SliderInt("Light", &selectedLight, 0, lights.size() - 1);
  ImGui::RadioButton("Scene 1", &selectedScene, 0); ImGui::SameLine();
  ImGui::RadioButton("Scene 2", &selectedScene, 1); ImGui::SameLine();
  ImGui::RadioButton("Scene 3", &selectedScene, 2);


  bool changeModel = ImGui::ListBox("Model Selection", &selectedModel, files, _countof(files));
  bool changeColor = ImGui::ColorEdit3("Selected Object Color", selectedColor, ImGuiColorEditFlags_PickerHueBar | ImGuiColorEditFlags_DisplayRGB);
  bool changeLightColor = ImGui::ColorEdit3("Selected light Color", selectedColor, ImGuiColorEditFlags_PickerHueBar | ImGuiColorEditFlags_DisplayRGB);
  bool changeLightCount = ImGui::SliderInt("Light", &ballCount, 1, MAX_LIGHTS);
  bool changeLightType = ImGui::ListBox("Change type of selected light", &selectedType, lightType, _countof(lightType));
  bool changeSpotAngle = ImGui::SliderInt2("Inner and Outer angles of spotlight", selectedSpotAngles, 0, 180);
  bool changeDirectionalLight = ImGui::SliderFloat2("Direction of light for Directional and Spot", selectedDirection, -1, 1, "%.1f");
  //bool changeShader = ImGui::ListBox("Shader Selection", &selectedShader, shaders, _countof(shaders));
  bool recompileShader = ImGui::Button("Recompile Shaders");
  bool changeProjector = ImGui::ListBox("Projector Type Selection", &currentProjector, projectorTypes, _countof(projectorTypes));

  ImGui::End();

  if (currentScene != selectedScene)
  {
    scenes[selectedScene]();
    currentScene = selectedScene;
  }
  if (changeDirectionalLight)
  {
     lights[selectedLight].lightData.direction = vec3(selectedDirection[0], selectedDirection[1], lights[selectedLight].lightData.direction.z);
  }
  if (changeSpotAngle)
  {
    float cosInner = glm::cos(glm::radians<float>(selectedSpotAngles[0]));
    float cosOuter = glm::cos(glm::radians<float>(selectedSpotAngles[1]));
    lights[selectedLight].lightData.spot = glm::vec2(cosInner, cosOuter);
    lights[selectedLight].lightData.type = 2; // spot == 2
  }
  if (changeLightType)
  {
    lights[selectedLight].lightData.type = selectedType;
  }
  if (changeLightCount)
  {
    GenerateLightRing();
  }

  if (recompileShader)
  {
    shaderManager.reCompile(ShaderType::TypeCount);
  }


  if (changeModel || changeProjector)
  {
    string fileName = "Common/models/";
    fileName += files[selectedModel];
    int oID = FindObject("OBJ model");
    objects[oID]->loadOBJ(fileName);

    if (objects[oID]->texture.isValid)
    {
		  Texture::Projector project = Texture::Projector(currentProjector);

      objects[oID]->loadTexture(objects[oID]->texture.getLocation(), objects[oID]->texture.getLocation2(), project);
    }
  }

  if (changeColor)
  {
    objects[selectedObject]->material.ambient = vec3(selectedColor[0], selectedColor[1], selectedColor[2]);
    objects[selectedObject]->material.diffuse = vec3(selectedColor[0], selectedColor[1], selectedColor[2]);

  }
  if (changeLightColor)
  {
    lights[selectedLight].setColor(vec3(selectedColor[0], selectedColor[1], selectedColor[2]));
=======
  // text
  ImGui::Begin("Welcome to CS350 Assignment 1!");
  ImGui::Text("Application average %.3f ms/frame (%.1f FPS)", 1000.0f / ImGui::GetIO().Framerate, ImGui::GetIO().Framerate);

  // object options
  bool changedObject =   ImGui::ListBox("Objects", &objectIndex, &objectMgr->getObjectNames()[0],objectMgr->getSize());
  bool changedPosition = ImGui::DragFloat3("World Position", &currentPosition[0]);
  bool changeModel =     ImGui::ListBox("Models", &selectedModel, &modelNames[0], int(modelNames.size()));

  // data
  bool changedLightData = false;
  bool changedObjectData = false;
  if (selectedLight)
  {
    changedLightData |= ImGui::ColorEdit3("light ambient", &(selectedLight->lightData.ambient.x));
    changedLightData |= ImGui::ColorEdit3("light diffuse", &(selectedLight->lightData.diffuse.x));
    changedLightData |= ImGui::ColorEdit3("light specular", &(selectedLight->lightData.specular.x));
    changedLightData |= ImGui::SliderFloat("shininess", &(selectedLight->lightData.ns), 0, 500);
  }
  else
  {
    changedObjectData |= ImGui::ColorEdit3("object ambient", &(selectedObject->material.ambient.x));
    changedObjectData |= ImGui::ColorEdit3("object diffuse", &(selectedObject->material.diffuse.x));
    changedObjectData |= ImGui::ColorEdit3("object specular", &(selectedObject->material.specular.x));
  }

  // drawing mode options 
  ImGui::Text("Drawing Mode");
  bool changetoWire =   ImGui::RadioButton("WireFrame", selectedObject->wiremode);
  bool changeFromWire = ImGui::RadioButton("Shaded", !selectedObject->wiremode);
  bool changeDisplay =  ImGui::ListBox("Deferred display mode", &currentDisplayMode, &displayNames[0], displayNames.size());

  // light obtions
  bool changeDebugMode = ImGui::Button("Toggle Debug Drawing mode");


  // resetting options
  bool recompileShaders = ImGui::Button("Recompile Shaders");
  bool resetCamera =      ImGui::Button("Reset Camera");
  bool resetScene =       ImGui::Button("Reset Scene");


  // end of gui options
  ImGui::End();



  // object effects
  if (changeDisplay)
  {
    shaderMgr->getShader(ShaderType::DeferredLighting).updateDisplayMode(currentDisplayMode);
  }

  {
    vec3 trans = selectedObject->getWorldPosition() - currentPosition;
    selectedObject->translate(trans);
  }
  if (changetoWire || changeFromWire)
  {
    selectedObject->wiremode = !selectedObject->wiremode;
  }
  if(changeDebugMode)
  {
    objectMgr->debugMode = !objectMgr->debugMode;
  }
  if (changeModel)
  {
    string name = "Common/models/" + string(modelNames[selectedModel]) + ".obj";
    selectedObject->loadOBJ(name);
  }

  // resetting effects
  if (recompileShaders)
  {
    shaderMgr->reCompile(ShaderType::TypeCount);
    objectMgr->resetUBO();
  }
  if (resetCamera)
  {
    camera->reset();
  }
  if (resetScene)
  {
    SceneShutdown();
    SceneSetup();
    camera->reset();
>>>>>>> 1d9f662f
  }

}

void GUIendFrame(GLFWwindow* window, float time)
{
<<<<<<< HEAD
   camera->projection = glm::perspective(glm::radians(45.0f), float(width) / height, 0.1f, 1000.0f);

   int display_w, display_h;
   glfwGetFramebufferSize(window, &display_w, &display_h);
   glViewport(0, 0, display_w, display_h);
}

// Use NVIDIA on laptops
extern "C" {
  _declspec(dllexport) unsigned int NvOptimusEnablement = 0x00000001;
}
=======
  //maintain viewport
  glfwSetFramebufferSizeCallback(window, Window_size_callback);

  // render scene and GUI window
  ImGui::Render();
  ImGui_ImplOpenGL3_RenderDrawData(ImGui::GetDrawData());
  glfwSwapBuffers(window);
  glfwPollEvents();

  // maintain a max of 120hertz
  double dt = glfwGetTime() - time;
  while (dt < (1 / 120.0))
  {
    dt = glfwGetTime() - time;
  }
}


/////***** Main *****/////


>>>>>>> 1d9f662f
int main()
{

  // make a window
  GLFWwindow* window = nullptr;
  if (WindowInit(1600 , 1200 , 4, 0, &window) == false)
    return -1;
  
  // setup GLFW and IMgui
  InitGUI(window);
<<<<<<< HEAD

  //setup all shaders
  int phongLightingSP = shaderManager.addShader("Source/PhongLighting.vert", "Source/PhongLighting.frag", ShaderType::PhongLighting);
  int phongShadingSP = shaderManager.addShader("Source/PhongShading.vert", "Source/PhongShading.frag", ShaderType::PhongShading);
  shaderManager.addShader("Source/skyboxShader.vert", "Source/skyboxShader.frag", ShaderType::Skybox);
  int reflShader = shaderManager.addShader("Source/PhongShading.vert", "Source/skyboxShader.frag", ShaderType::Reflection);

  camera = &Camera(vec3(0, -4, -8), 30.0f, right, phongLightingSP);
  reflCamera = &Camera(zero, 0, right, reflShader);

  GetLightManager()->genUBO(phongLightingSP);
  materials = new MaterialManager;
  materials->genUBO(phongLightingSP);

  GenerateScene(shaderManager);
=======
  
  // managers setup
  objectMgr = ObjectManager::getObjectManager();
  shaderMgr = ShaderManager::getShaderManager();

  // scene setup
  camera =  new Camera(vec3(0, -4, -8), 30.0f, right);
>>>>>>> 1d9f662f

  SceneSetup();
  while (!glfwWindowShouldClose(window))
  {
    // scene loop
    double time = glfwGetTime();
    UpdateGUI();
<<<<<<< HEAD

    //maintain viewport
    glfwSetFramebufferSizeCallback(window, window_size_callback);

    // render scene and GUI window
    UpdateScene(window);
    //RenderRefl(window);
    Render(window, *camera);
    ImGui::Render();
    ImGui_ImplOpenGL3_RenderDrawData(ImGui::GetDrawData());
=======
    ProcessInput(window);
>>>>>>> 1d9f662f

    // sim loop
    SceneUpdate();

    // end of the loop
    objectMgr->render(*camera);
    GUIendFrame(window, time);
  }

  Terminate();

  return 0;
}<|MERGE_RESOLUTION|>--- conflicted
+++ resolved
@@ -1,27 +1,9 @@
-<<<<<<< HEAD
-/* Start Header -------------------------------------------------------
-Copyright (C) 2019 DigiPen Institute of Technology.
-Reproduction or disclosure of this file or its contents without the prior written
-consent of DigiPen Institute of Technology is prohibited.
-
-Purpose :   Instructions on how to use this software
-Language:   C++ Visual Studio
-Platform:   Windows 10
-Project :   cody.morgan_CS300_1
-Author  :   Cody Morgan  ID: 180001017
-Date  :   4 OCT 2019
-End Header --------------------------------------------------------*/
-
-#define MAX_LIGHTS 16
-=======
 /******************************************************************************
   Project : load, display and manipulate a 3D object
   Name    : Cody Morgan
   Date    : 16 DEC 2019
 ******************************************************************************/
->>>>>>> 1d9f662f
-
-#include "ShaderManagement.h"
+
 #include <GL/glew.h>
 #include <GLFW/glfw3.h>
 #include <glm/gtc/matrix_transform.hpp>
@@ -47,42 +29,6 @@
 #include "Common.h"
 #include "Light.h"
 
-<<<<<<< HEAD
-// scene relates
-static vector<Object*> objects;
-static vector<Light> lights;
-static Camera* camera;
-static Camera* reflCamera;
-
-// common vectors
-static vec3 up(0, 1, 0);
-static vec3 right(1, 0, 0);
-static vec3 down(0, -1, 0);
-static vec3 left(-1, 0, 0);
-static vec3 back(0, 0, -1);
-static vec3 forward(0, 0, 1);
-static vec3 zero(0, 0, 0);
-
-// gui related
-static int selectedObject = 0;
-static int selectedModel = 0;
-static int selectedLight = 0;
-static float selectedColor[3];
-static int selectedShader = 0;
-static int ballCount = 4;
-static int circleRadius = 4;
-static int selectedType = 0;
-static int selectedSpotAngles[2]; // degrees
-static float selectedDirection[2];
-static int selectedScene = 0;
-static int currentScene = 0;
-static int currentProjector = 0;
-
-
-// object relates
-static ShaderManager shaderManager;
-static MaterialManager* materials;
-=======
 // managers and static variables
 static ObjectManager* objectMgr = nullptr;
 static ShaderManager* shaderMgr = nullptr;
@@ -91,7 +37,6 @@
 static bool pauseModel = true;
 static int selectedModel = 0;
 static int currentDisplayMode = 0;
->>>>>>> 1d9f662f
 
 
 /////***** Window and OpenGL Management *****/////
@@ -146,89 +91,9 @@
   ImGui_ImplOpenGL3_Shutdown();
   ImGui_ImplGlfw_Shutdown();
   ImGui::DestroyContext();
-
-  delete materials;
 }
 
 /******************************************************************************
-<<<<<<< HEAD
-  brief : process all keyboard input
-
-  input : window - window handle
-
-******************************************************************************/
-void ProcessInput(GLFWwindow* window)
-{
-  if (glfwGetKey(window, GLFW_KEY_ESCAPE) == GLFW_PRESS)
-    glfwSetWindowShouldClose(window, true);
-
-  static bool Wdown = false;
-    float moveStr = 0.1f;
-    if (glfwGetKey(window, GLFW_KEY_W) == GLFW_RELEASE && Wdown)
-    {
-      Wdown = false;
-      camera->rotate(90, right);
-    }
-    if (glfwGetKey(window, GLFW_KEY_W) == GLFW_PRESS)
-    {
-      Wdown = true;
-    }
-    if (glfwGetKey(window, GLFW_KEY_D) == GLFW_PRESS)
-    {
-      objects[FindObject("skybox")]->translate(moveStr * right);
-    }
-    if (glfwGetKey(window, GLFW_KEY_A) == GLFW_PRESS)
-    {
-      objects[FindObject("skybox")]->translate(moveStr * left);
-    }
-    if (glfwGetKey(window, GLFW_KEY_S) == GLFW_PRESS)
-    {
-      objects[FindObject("skybox")]->translate(moveStr * down);
-    }
-    if (glfwGetKey(window, GLFW_KEY_E) == GLFW_PRESS)
-    {
-      objects[FindObject("skybox")]->translate(moveStr * back);
-    }
-    if (glfwGetKey(window, GLFW_KEY_Q) == GLFW_PRESS)
-    {
-      objects[FindObject("skybox")]->translate(moveStr * forward);
-    }
-    if (glfwGetKey(window, GLFW_KEY_R) == GLFW_PRESS)
-    {
-      objects[selectedObject]->spin(.5, up);
-    }
-
-    float cameraScale = 0.1;
-    if (glfwGetKey(window, GLFW_KEY_UP) == GLFW_PRESS)
-    {
-    camera->translate(cameraScale * forward);
-    }
-    if (glfwGetKey(window, GLFW_KEY_RIGHT) == GLFW_PRESS)
-    {
-    camera->translate(cameraScale * left);
-    }
-    if (glfwGetKey(window, GLFW_KEY_DOWN) == GLFW_PRESS)
-    {
-    camera->translate(cameraScale * back);
-    }
-    if (glfwGetKey(window, GLFW_KEY_LEFT) == GLFW_PRESS)
-    {
-    camera->translate(cameraScale * right);
-    }
-    if (glfwGetKey(window, GLFW_KEY_PAGE_UP) == GLFW_PRESS)
-    {
-    camera->translate(cameraScale * down);
-    }
-    if (glfwGetKey(window, GLFW_KEY_PAGE_DOWN) == GLFW_PRESS)
-    {
-    camera->translate(cameraScale * up);
-    }
-}
-
-
-/******************************************************************************
-=======
->>>>>>> 1d9f662f
   brief : error callback
 
 ******************************************************************************/
@@ -280,217 +145,6 @@
   }
 }
 
-<<<<<<< HEAD
-
-void Render(GLFWwindow* window, Camera& camera)
-{
-  glClearColor(0.2f, 0.3f, 0.3f, 1.0f);
-  glClear(GL_COLOR_BUFFER_BIT | GL_DEPTH_BUFFER_BIT);
-
-  // draw the skybox
-  Skybox* skybox = dynamic_cast<Skybox*>(objects[2]);
-  if (skybox != nullptr)
-  {
-    glUseProgram(skybox->shaderProgram_);
-
-    glDisable(GL_DEPTH_TEST);
-
-    int textureNumber = 0;
-    for (Texture& thisTexture : skybox->textures)
-    {
-      glBindTexture(GL_TEXTURE_2D, thisTexture.getTBO());
-      glActiveTexture(GL_TEXTURE0 + textureNumber);
-      glUniform1i(skybox->hasTextureLoc, 1);
-      glUniform1i(thisTexture.texSamplerLoc, textureNumber);
-      if (textureNumber >= 2)
-      break;
-      textureNumber++;
-    }
-    objects[2]->draw();
-
-    glEnable(GL_DEPTH_TEST);
-    glUseProgram(0);
-  }
-  // lights update
-  glUseProgram(lights[0].getShader());
-  int t = shaderManager.getCurrentBound();
-  GetLightManager()->updateUBO(lights);
-  for (Light& light : lights)
-  {
-    light.update();
-  }
-  
-  camera.update(shaderManager);
-  return; //TODO(DEBUG)
-  // objects
-  for (int i = objects.size()-2; i >= 0; i--)
-  {
-    Object* object = objects[i];
-    glUseProgram(object->shaderProgram_);
-    materials->updateUBO(object->material);
-
-    //textured
-    if (object->texture.isValid)
-    {
-      glActiveTexture(GL_TEXTURE0);
-      glBindTexture(GL_TEXTURE_2D, object->texture.getTBO());
-      glUniform1i(object->hasTextureLoc, 1);
-      glUniform1i(object->texture.texSamplerLoc, 0);
-    }
-
-    // reflections 
-    else if (object->reflTextures[0].isValid)
-    {
-      int textureNumber = 0;
-      for (Texture& reflTex : object->reflTextures)
-      {
-        glActiveTexture(GL_TEXTURE0 + textureNumber);
-        glBindTexture(GL_TEXTURE_2D, reflTex.getTBO());
-        glUniform1i(object->hasTextureLoc, 1);
-        glUniform1i(reflTex.texSamplerLoc, textureNumber);
-        textureNumber++;
-      }
-        object->draw();
-    }
-    // turn off texturing stuff in shaders
-    else
-    {
-      glUniform1i(object->hasTextureLoc, 0);
-    }
-
-    object->draw();
-    //glUniform1i(object->texture.texSamplerLoc, 0);
-    
-  }
-
-  glUseProgram(0);
-}
-
-
-
-// this must be before Render because this generates the textures that render wil then draw
-void RenderRefl(GLFWwindow* window)
-{
-  Object* model = objects[FindObject("model")];
-  model->reflTextures[0].isValid = false; // we're setting this so that the textures are not drawn before they're ready
-  model->captureReflection();
-
-  //                   bk  dn     ft   lt  rt   up
-  float rotation[] = { 0,  90,    180, 90, -90, -90 };
-  vec3 axis[] =      { up, right, up,  up, up,  right };
-
-
-  // generate the textures
-  for (size_t i = 0; i < _countof(rotation); i++)
-  {
-    // move to center of model
-    reflCamera->rotate(rotation[i], axis[i]);
-
-    //snap a pic to ith texture
-    glActiveTexture(GL_TEXTURE0 + i);
-    glBindTexture(GL_TEXTURE_2D, GL_TEXTURE0 + i);
-    glFramebufferTexture2D(GL_FRAMEBUFFER, GL_COLOR_ATTACHMENT0, GL_TEXTURE_2D, model->reflTextures[i].tbo_, 0);
-    Render(window, *reflCamera);
-
-    // reset camera
-    reflCamera->rotate(-rotation[i], axis[i]);
-    reflCamera->reset();
-  }
-  model->endCapture();
-
-
-  model->reflTextures[0].isValid = true; // ready for Render
-}
-
-void GenerateLightRing()
-{
-  lights.clear();
-  int phongLightingSP = shaderManager.getShader(ShaderType::PhongLighting);
-  for (int i = 0; i < ballCount; i++)
-  {
-    Light light(phongLightingSP, phongLightingSP, "light");
-    light.emitter.loadSphere(0.5, 30);
-    light.translate(vec3(circleRadius * glm::cos(glm::radians(360.0f / ballCount * i)), 0, circleRadius * glm::sin(glm::radians(360.0f / ballCount * i))));
-    light.emitter.orbitRadius = circleRadius;
-    light.lightData.emissive = glm::vec4(0.1);
-    light.lightData.ambient = glm::vec4(0.1);
-    vec3 color;
-    color.x = float(i) / ballCount;
-    color.y = float(ballCount - i) / ballCount;
-    light.lightData.attenuation = vec3(0.1);
-
-    lights.push_back(light);
-    lights.back().lightData.number = int(lights.size());
-  }
-
-}
-
-void LoadScene0()
-{
-  GenerateLightRing();
-}
-void LoadScene1()
-{
-  for (Light& light : lights)
-  {
-    vec3 randColor = vec3((rand() % 99 + 1) / 100.0f, (rand() % 99 + 1) / 100.0f, (rand() % 99 + 1) / 100.0f);
-    light.setColor(randColor);
-    light.lightData.type = 2;
-    light.lightData.direction = vec3(0, 0, -1);
-  }
-}
-void LoadScene2()
-{
-  for (Light& light : lights)
-  {
-    vec3 randColor = vec3((rand() % 99 + 1) / 100.0f, (rand() % 99 + 1) / 100.0f, (rand() % 99 + 1) / 100.0f);
-    light.setColor(randColor);
-    light.lightData.type = rand() % 3;
-    light.lightData.direction = vec3(0, 0, -1);
-  }
-}
-
-typedef void(*Scenario)();
-Scenario scenes[] =
-{
-  LoadScene0,
-  LoadScene1,
-  LoadScene2
-};
-
-void GenerateScene(ShaderManager& shaderManager)
-{
-  int phongLightingSP = shaderManager.getShader(ShaderType::PhongLighting);
-  int phongShadingSP = shaderManager.getShader(ShaderType::PhongShading);
-  int reflShadingSP = shaderManager.getShader(ShaderType::Reflection);
-  
-  // generate out God object
-  Object* center = new Object(reflShadingSP, "OBJ model");
-  center->loadOBJ("Common/models/sphere.obj");
-  center->material.diffuse = vec3(.9f);
-  center->material.ambient = vec3(6/256.0f);
-  center->genFaceNormals();
-  center->loadTexture("Common/textures/metalRoofDiff.png", "Common/textures/metalRoof.png");
-  //center->initFrameBuffer();
-  objects.push_back(center);
-
-  // generate a bunch of lights
-  GenerateLightRing();
-  
-  // keep the orbit tracker
-  Object* circle = new Object(phongLightingSP, "circle");
-  circle->loadcircle(circleRadius, 45);
-  circle->material.diffuse = vec3(1);
-  circle->material.ambient = vec3(1);
-  objects.push_back(circle);
-
-  // skybox
-  Skybox* skybox = new Skybox(shaderManager.getShader(ShaderType::Skybox),"Common/textures/skybox/");
-  skybox->material.diffuse = vec3(.9f);
-  skybox->material.ambient = vec3(6 / 256.0f);
-  skybox->genFaceNormals();
-  objects.push_back(skybox);
-=======
 void Window_size_callback(GLFWwindow* window, int width, int height)
 {
   int display_w, display_h;
@@ -500,7 +154,6 @@
 
 
 /////***** Scene Management *****/////
->>>>>>> 1d9f662f
 
 
 void SceneSetup()
@@ -509,24 +162,12 @@
   obj->setShader(ShaderType::Deferred);
   obj->loadOBJ("Common/models/4sphere.obj");
 
-<<<<<<< HEAD
-=======
   Object* obj2 = objectMgr->addLight("light");
   obj2->translate(right * 3.0f);
->>>>>>> 1d9f662f
 }
 
 void SceneUpdate()
 {
-<<<<<<< HEAD
-  for (Object* obj : objects)
-  {
-    delete obj;
-  }
-  lights.clear();
-  objects.clear();
-  camera->reset();
-=======
   // dont update invalid object managers
   if (!objectMgr->isValid() || pauseSimulation)
     return;
@@ -534,24 +175,11 @@
   if(pauseModel == true)
     objectMgr->getFirstObjectByName("model")->rotate(1);
   objectMgr->getFirstObjectByName("light")->rotate(-1, left * 3.0f);
->>>>>>> 1d9f662f
 }
 
 void SceneShutdown()
 {
-<<<<<<< HEAD
-  for (int i = 0; i < objects.size(); i++)
-  {
-    if (objects[i]->name.find(name) != string::npos)
-    {
-      return i;
-    }
-  }
-
-  return -1;
-=======
   objectMgr->removeAllObjects();
->>>>>>> 1d9f662f
 }
 
 /////***** GUI Management *****/////
@@ -633,28 +261,6 @@
     "Specular",
   };
 
-<<<<<<< HEAD
-  const char* shaders[] =
-  {
-    "PhongLighting",
-    "PhongShading",
-    "PhongBlinn"
-  };
-
-  const char* lightType[] =
-  {
-    "Point",
-    "Directional",
-    "Spot"
-  };
-
-  const char* projectorTypes[] =
-  {
-	"Cubic",
-	"Spherical",
-	"Cylindrical",
-  };
-=======
   // get all current state data
   int& objectIndex = objectMgr->selectedObject;
   Object* selectedObject = objectMgr->getSelected();
@@ -673,95 +279,12 @@
   }
 
   vec3 currentPosition = selectedObject->getWorldPosition();
->>>>>>> 1d9f662f
 
   // Start the Dear ImGui frame
   ImGui_ImplOpenGL3_NewFrame();
   ImGui_ImplGlfw_NewFrame();
   ImGui::NewFrame();
 
-<<<<<<< HEAD
-  ImGui::Begin("Welcome to CS300 Assignment 2!");
-
-  // normal stuff
-  ImGui::Text("Application average %.3f ms/frame (%.1f FPS)", 1000.0f / ImGui::GetIO().Framerate, ImGui::GetIO().Framerate);
-  ImGui::Text("Selected Object");
-  ImGui::SliderInt(objects[selectedObject]->name.c_str(), &selectedObject, 0, objects.size() - 1);
-  ImGui::SliderInt("Light", &selectedLight, 0, lights.size() - 1);
-  ImGui::RadioButton("Scene 1", &selectedScene, 0); ImGui::SameLine();
-  ImGui::RadioButton("Scene 2", &selectedScene, 1); ImGui::SameLine();
-  ImGui::RadioButton("Scene 3", &selectedScene, 2);
-
-
-  bool changeModel = ImGui::ListBox("Model Selection", &selectedModel, files, _countof(files));
-  bool changeColor = ImGui::ColorEdit3("Selected Object Color", selectedColor, ImGuiColorEditFlags_PickerHueBar | ImGuiColorEditFlags_DisplayRGB);
-  bool changeLightColor = ImGui::ColorEdit3("Selected light Color", selectedColor, ImGuiColorEditFlags_PickerHueBar | ImGuiColorEditFlags_DisplayRGB);
-  bool changeLightCount = ImGui::SliderInt("Light", &ballCount, 1, MAX_LIGHTS);
-  bool changeLightType = ImGui::ListBox("Change type of selected light", &selectedType, lightType, _countof(lightType));
-  bool changeSpotAngle = ImGui::SliderInt2("Inner and Outer angles of spotlight", selectedSpotAngles, 0, 180);
-  bool changeDirectionalLight = ImGui::SliderFloat2("Direction of light for Directional and Spot", selectedDirection, -1, 1, "%.1f");
-  //bool changeShader = ImGui::ListBox("Shader Selection", &selectedShader, shaders, _countof(shaders));
-  bool recompileShader = ImGui::Button("Recompile Shaders");
-  bool changeProjector = ImGui::ListBox("Projector Type Selection", &currentProjector, projectorTypes, _countof(projectorTypes));
-
-  ImGui::End();
-
-  if (currentScene != selectedScene)
-  {
-    scenes[selectedScene]();
-    currentScene = selectedScene;
-  }
-  if (changeDirectionalLight)
-  {
-     lights[selectedLight].lightData.direction = vec3(selectedDirection[0], selectedDirection[1], lights[selectedLight].lightData.direction.z);
-  }
-  if (changeSpotAngle)
-  {
-    float cosInner = glm::cos(glm::radians<float>(selectedSpotAngles[0]));
-    float cosOuter = glm::cos(glm::radians<float>(selectedSpotAngles[1]));
-    lights[selectedLight].lightData.spot = glm::vec2(cosInner, cosOuter);
-    lights[selectedLight].lightData.type = 2; // spot == 2
-  }
-  if (changeLightType)
-  {
-    lights[selectedLight].lightData.type = selectedType;
-  }
-  if (changeLightCount)
-  {
-    GenerateLightRing();
-  }
-
-  if (recompileShader)
-  {
-    shaderManager.reCompile(ShaderType::TypeCount);
-  }
-
-
-  if (changeModel || changeProjector)
-  {
-    string fileName = "Common/models/";
-    fileName += files[selectedModel];
-    int oID = FindObject("OBJ model");
-    objects[oID]->loadOBJ(fileName);
-
-    if (objects[oID]->texture.isValid)
-    {
-		  Texture::Projector project = Texture::Projector(currentProjector);
-
-      objects[oID]->loadTexture(objects[oID]->texture.getLocation(), objects[oID]->texture.getLocation2(), project);
-    }
-  }
-
-  if (changeColor)
-  {
-    objects[selectedObject]->material.ambient = vec3(selectedColor[0], selectedColor[1], selectedColor[2]);
-    objects[selectedObject]->material.diffuse = vec3(selectedColor[0], selectedColor[1], selectedColor[2]);
-
-  }
-  if (changeLightColor)
-  {
-    lights[selectedLight].setColor(vec3(selectedColor[0], selectedColor[1], selectedColor[2]));
-=======
   // text
   ImGui::Begin("Welcome to CS350 Assignment 1!");
   ImGui::Text("Application average %.3f ms/frame (%.1f FPS)", 1000.0f / ImGui::GetIO().Framerate, ImGui::GetIO().Framerate);
@@ -848,26 +371,12 @@
     SceneShutdown();
     SceneSetup();
     camera->reset();
->>>>>>> 1d9f662f
   }
 
 }
 
 void GUIendFrame(GLFWwindow* window, float time)
 {
-<<<<<<< HEAD
-   camera->projection = glm::perspective(glm::radians(45.0f), float(width) / height, 0.1f, 1000.0f);
-
-   int display_w, display_h;
-   glfwGetFramebufferSize(window, &display_w, &display_h);
-   glViewport(0, 0, display_w, display_h);
-}
-
-// Use NVIDIA on laptops
-extern "C" {
-  _declspec(dllexport) unsigned int NvOptimusEnablement = 0x00000001;
-}
-=======
   //maintain viewport
   glfwSetFramebufferSizeCallback(window, Window_size_callback);
 
@@ -889,10 +398,8 @@
 /////***** Main *****/////
 
 
->>>>>>> 1d9f662f
 int main()
 {
-
   // make a window
   GLFWwindow* window = nullptr;
   if (WindowInit(1600 , 1200 , 4, 0, &window) == false)
@@ -900,23 +407,6 @@
   
   // setup GLFW and IMgui
   InitGUI(window);
-<<<<<<< HEAD
-
-  //setup all shaders
-  int phongLightingSP = shaderManager.addShader("Source/PhongLighting.vert", "Source/PhongLighting.frag", ShaderType::PhongLighting);
-  int phongShadingSP = shaderManager.addShader("Source/PhongShading.vert", "Source/PhongShading.frag", ShaderType::PhongShading);
-  shaderManager.addShader("Source/skyboxShader.vert", "Source/skyboxShader.frag", ShaderType::Skybox);
-  int reflShader = shaderManager.addShader("Source/PhongShading.vert", "Source/skyboxShader.frag", ShaderType::Reflection);
-
-  camera = &Camera(vec3(0, -4, -8), 30.0f, right, phongLightingSP);
-  reflCamera = &Camera(zero, 0, right, reflShader);
-
-  GetLightManager()->genUBO(phongLightingSP);
-  materials = new MaterialManager;
-  materials->genUBO(phongLightingSP);
-
-  GenerateScene(shaderManager);
-=======
   
   // managers setup
   objectMgr = ObjectManager::getObjectManager();
@@ -924,7 +414,6 @@
 
   // scene setup
   camera =  new Camera(vec3(0, -4, -8), 30.0f, right);
->>>>>>> 1d9f662f
 
   SceneSetup();
   while (!glfwWindowShouldClose(window))
@@ -932,20 +421,7 @@
     // scene loop
     double time = glfwGetTime();
     UpdateGUI();
-<<<<<<< HEAD
-
-    //maintain viewport
-    glfwSetFramebufferSizeCallback(window, window_size_callback);
-
-    // render scene and GUI window
-    UpdateScene(window);
-    //RenderRefl(window);
-    Render(window, *camera);
-    ImGui::Render();
-    ImGui_ImplOpenGL3_RenderDrawData(ImGui::GetDrawData());
-=======
     ProcessInput(window);
->>>>>>> 1d9f662f
 
     // sim loop
     SceneUpdate();
