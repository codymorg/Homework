--- conflicted
+++ resolved
@@ -17,21 +17,13 @@
 #define CAMERA_H
 
 #include <glm/glm.hpp>
-<<<<<<< HEAD
-#include "ShaderManagement.h"
-=======
 #include "ShaderManager.h"
->>>>>>> 1d9f662f
 
 class Camera
 {
 public:
   Camera(glm::vec3 position, float angle, glm::vec3 axis);
 
-<<<<<<< HEAD
-  void update(ShaderManager& shaderManager);
-=======
->>>>>>> 1d9f662f
   void translate(glm::vec3 translation);
   void rotate(float degrees, glm::vec3 axis);
   void reset();
@@ -43,12 +35,6 @@
   int height = 0;
   glm::vec3 position;
   glm::vec3 rotation;
-<<<<<<< HEAD
-private:
-  glm::vec3 initialPos;
-
-=======
->>>>>>> 1d9f662f
 
 private:
   glm::vec3 initialPos;
