/******************************************************************************
  Project : Create and manage different lights
  Name    : Cody Morgan
  Date    : 16 DEC 2019
******************************************************************************/

#include "Light.h"
<<<<<<< HEAD
using std::string;
using glm::vec3;
using glm::vec4;
using std::vector;

static LightManagement lightManagement;

LightManagement* GetLightManager()
{
  return &lightManagement;
}

Light::Light(int shaderProgram, int emitterShader, string ID) : emitter(emitterShader, ID)
{
  if (shaderProgram >= 0 && emitterShader == -1)
    emitter.setShader(emitterShader);

  emitter.loadSphere(1,50);
  emitter.material.diffuse = vec3(1);
  setShader(shaderProgram);
}

Light::~Light()
{
  emitter.~Object();

}

vec3 Light::getPosition()
{
  return vec3(transform[3]);
}

void Light::translate(glm::vec3 translation)
{
  emitter.translate(translation);
  transform = glm::translate(transform, translation);
}

void Light::setShader(int shaderProgram)
{
  shaderProgram_ = shaderProgram;
  glUseProgram(shaderProgram_);
}

unsigned Light::getShader()
{
  assert (shaderProgram_ >= 0);
  return shaderProgram_;
}
=======
#include "ObjectManager.h"
>>>>>>> 1d9f662f

Light::Light(std::string name) : Object(name)
{
  loadSphere(1, 50);
  this->setShader(ShaderType::Normal);
}

void Light::draw()
{
<<<<<<< HEAD
  lightData.ambient = glm::vec4(newColor, 1);
  lightData.diffuse = glm::vec4(newColor, 1);
  emitter.material.diffuse = newColor;
  emitter.material.ambient = newColor;
=======
  this->Light::update();
  Object::draw();
>>>>>>> 1d9f662f
}

void Light::update()
{
<<<<<<< HEAD

  emitter.draw();
}

void LightManagement::genUBO(unsigned shaderProgram)
{
  glGenBuffers(1, &ubo);
  glBindBuffer(GL_UNIFORM_BUFFER, ubo);
  glBufferData(GL_UNIFORM_BUFFER, sizeof(Light::LightData) * lightMax, nullptr, GL_STATIC_DRAW);
  glBindBuffer(GL_UNIFORM_BUFFER, 0);

  glBindBufferBase(GL_UNIFORM_BUFFER, 0, ubo);
}

void LightManagement::updateUBO(vector<Light>& lights)
{
  void* uboBuffer;
  uboBuffer = glMapNamedBuffer(ubo, GL_WRITE_ONLY);

  memset(uboBuffer, 0, sizeof(Light::LightData) * lightMax);
  for (unsigned i = 0; i < lights.size(); i++)
  {
    lights[i].lightData.position = vec4(lights[i].getPosition(), 1);

    // fill each light member
    Light::LightData* nextMember = static_cast<Light::LightData*>(uboBuffer) + i;
    memcpy(static_cast<void*>(nextMember), &lights[i].lightData, sizeof(Light::LightData));
  }

  glUnmapNamedBuffer(ubo);
=======
  lightData.position = glm::vec4(this->getWorldPosition(), 1);

  ObjectManager::getObjectManager()->updateUBO(this);

>>>>>>> 1d9f662f
}<|MERGE_RESOLUTION|>--- conflicted
+++ resolved
@@ -5,60 +5,7 @@
 ******************************************************************************/
 
 #include "Light.h"
-<<<<<<< HEAD
-using std::string;
-using glm::vec3;
-using glm::vec4;
-using std::vector;
-
-static LightManagement lightManagement;
-
-LightManagement* GetLightManager()
-{
-  return &lightManagement;
-}
-
-Light::Light(int shaderProgram, int emitterShader, string ID) : emitter(emitterShader, ID)
-{
-  if (shaderProgram >= 0 && emitterShader == -1)
-    emitter.setShader(emitterShader);
-
-  emitter.loadSphere(1,50);
-  emitter.material.diffuse = vec3(1);
-  setShader(shaderProgram);
-}
-
-Light::~Light()
-{
-  emitter.~Object();
-
-}
-
-vec3 Light::getPosition()
-{
-  return vec3(transform[3]);
-}
-
-void Light::translate(glm::vec3 translation)
-{
-  emitter.translate(translation);
-  transform = glm::translate(transform, translation);
-}
-
-void Light::setShader(int shaderProgram)
-{
-  shaderProgram_ = shaderProgram;
-  glUseProgram(shaderProgram_);
-}
-
-unsigned Light::getShader()
-{
-  assert (shaderProgram_ >= 0);
-  return shaderProgram_;
-}
-=======
 #include "ObjectManager.h"
->>>>>>> 1d9f662f
 
 Light::Light(std::string name) : Object(name)
 {
@@ -68,54 +15,14 @@
 
 void Light::draw()
 {
-<<<<<<< HEAD
-  lightData.ambient = glm::vec4(newColor, 1);
-  lightData.diffuse = glm::vec4(newColor, 1);
-  emitter.material.diffuse = newColor;
-  emitter.material.ambient = newColor;
-=======
   this->Light::update();
   Object::draw();
->>>>>>> 1d9f662f
 }
 
 void Light::update()
 {
-<<<<<<< HEAD
-
-  emitter.draw();
-}
-
-void LightManagement::genUBO(unsigned shaderProgram)
-{
-  glGenBuffers(1, &ubo);
-  glBindBuffer(GL_UNIFORM_BUFFER, ubo);
-  glBufferData(GL_UNIFORM_BUFFER, sizeof(Light::LightData) * lightMax, nullptr, GL_STATIC_DRAW);
-  glBindBuffer(GL_UNIFORM_BUFFER, 0);
-
-  glBindBufferBase(GL_UNIFORM_BUFFER, 0, ubo);
-}
-
-void LightManagement::updateUBO(vector<Light>& lights)
-{
-  void* uboBuffer;
-  uboBuffer = glMapNamedBuffer(ubo, GL_WRITE_ONLY);
-
-  memset(uboBuffer, 0, sizeof(Light::LightData) * lightMax);
-  for (unsigned i = 0; i < lights.size(); i++)
-  {
-    lights[i].lightData.position = vec4(lights[i].getPosition(), 1);
-
-    // fill each light member
-    Light::LightData* nextMember = static_cast<Light::LightData*>(uboBuffer) + i;
-    memcpy(static_cast<void*>(nextMember), &lights[i].lightData, sizeof(Light::LightData));
-  }
-
-  glUnmapNamedBuffer(ubo);
-=======
   lightData.position = glm::vec4(this->getWorldPosition(), 1);
 
   ObjectManager::getObjectManager()->updateUBO(this);
 
->>>>>>> 1d9f662f
 }